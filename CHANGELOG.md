# Changelog

All notable changes to insta and cargo-insta are documented here.

## 1.40.0

- Print a clearer error message when accepting a snapshot that was removed.  #516

<<<<<<< HEAD
- Fix `require-full-match` when running on inline snapshots outside of `cargo insta`.  #496
=======
- Mark `require-full-match` as experimental, given some corner-cases are currently difficult to manage.  #497
>>>>>>> 3821022a

## 1.39.0

- Fixed a bug in `require_full_match`.  #485

- Fixed a bug that caused snapshot and module names to sometimes be inaccurate.  #483

- Insta will no longer error when removing snapshots that were already removed.  #484

- Added support for trailing commas in inline snapshots.  #472

- Don't pass `--color` in all cases to `libtest` any more to work around limitations
  with custom test harnesses.  #491

## 1.38.0

- `Filters` is now constructible from `IntoIterator`.  #400

- Change `std` macro calls to be fully qualified.  This fixes issues where
  the prelude was not used or the macros were overridden.  #469

## 1.37.0

- All macros for file snapshots should now handle trailing commas (but not yet inline snapshots)

- Vendored old `yaml-rust` dependency to avoid rustsec warnings.  #465

## 1.36.1

- Fix an ownership issue introduced in 1.36 with snapshot assertions.  #453

## 1.36.0

- Deprecate `INSTA_FORCE_UPDATE_SNAPSHOTS` env-var for `INSTA_FORCE_UPDATE`.
  The latter was documented, the former was implemented.  #449

- Add `require_full_match` option.  #448

- Deprecate `assert_display_snapshot!`.  #385

## 1.35.1

- Fixed a bug with diffs showing bogus newlines.

## 1.35.0

- Fixed a crash when a file named `.config` was in the root.
- Added new alternative `match .. { ... }` syntax to redactions for better
  `rustfmt` support.  (#428)
- The `--package` parameter can be supplied multiple times now.  (#427)
- Leading newlines in snapshots are now ignored to resolve issues with
  inline snapshots that were never able to match.  (#444)
- `cargo insta test` now accepts the `--test` parameter multiple times.  (#437)

## 1.34.0

- Snapshots are now sorted in the UI on review.  (#413)
- Re-organized repository to move `cargo-insta` into a workspace.  (#410)
- Fixed handling of `--manifest-path` with regards to virtual workspaces.  (#409)

## 1.33.0

- Added `--all-targets` parameter support to `cargo insta test`.  (#408)

## 1.32.0

- Added `--profile` parameter support to `cargo insta test`.

## 1.31.0

- Fixed a bug that caused `cargo insta test` not to report test failures.
- Suppress `needless_raw_string_hashes` clippy lint on inline snapshots.  (#390)

## 1.30.0

- Resolved a bug on Windows that caused `input_file` not to be written into the
  snapshots.  (#386)
- Snapshots are accepted when running with `--accept` even if a test outside
  insta fails.  (#358)
- Mark settings drop guard as `#[must_use]`.
- Write inline snapshots with atomic rename to avoid some rare races.  (#373)
- Pass `--color=...` to libtest to propagate color choices in more situations.  (#375)

## 1.29.0

- Fixed a rendering bug with snapshot display (lines were not
  rendered to the terminal width).
- Added `--exclude` option to `cargo insta test`. (#360)
- Inherit `color` option from a `CARGO_TERM_COLOR` environment variable (#361)

## 1.28.0

- Added `allow_duplicates!` to enable multiple assertions for a
  single snapshot. (#346)
- Ensure that expressions formatted with `rustfmt` use unix newlines.
- Added a way to disable diffing in review. (#348)
- Added three argument version of `glob!` to set a different base
  path. (#347)
- Added `rounded_redaction` to truncate floating point values. (#350)

## 1.27.0

- Fix an issue where the inline snapshot patcher could panic in
  certain situations. (#341)
- `cargo insta test` now correctly detects CI environments like
  `cargo test` does. In that case it will by fail rather than
  create snapshot update files. (#345)
- Added `cargo insta test --check` to force check runs. (#345)

## 1.26.0

- Make canonicalization in `glob!` optional to better support WASI.

## 1.25.0

- Added a way to disable the undiscoverable snapshots warning. By
  setting the `review.warn_undiscovered` config key to `false` a
  warning is never printed. (#334)
- Force updating snapshots will now not overwrite files that did not
  change. This improves the behavior for situations if that behavior
  is preferred as a default choice. (#335)

## 1.24.1

- Fix non working `--include-hidden` flag (#331)
- Fix incorrect mapping of `review.include_ignored` (#330)

## 1.24.0

- Added an insta tool config (`.config/insta.yaml`) to change the
  behavior of insta and cargo-insta. (#322)
- Renamed `--no-ignore` to `--include-ignored`.
- Added `--include-hidden` to instruct insta to also walk into
  hidden paths.
- Added new `--unreferenced` option to `cargo-insta test` which allows
  fine tuning of what should happen with unreferenced files. It's now
  possible to ignore (default), warn, reject or delete unreferenced
  snapshots. (#328)
- Resolved an error message about doc tests when using nextest with
  test targeting. (#317)

## 1.23.0

- Add a hint if snapshots might be skipped. (#314)
- Avoid extra newline in YAML snapshots. (#311)

## 1.22.0

- Added support for rendering some invisibles in diffs. This now also
  should make sure that ANSI sequences in strings are no longer screwing
  up the terminal output. (#308)
- Prevent inline snapshots to be used in loops. (#307)
- Support the `--target` option to `cargo insta test`. (#309)
- Globbing now adds directories as disambiguators into the snapshot
  suffixes. This allows patterns such as `foo/*/*.txt` without
  creating conflicts. (#310)

## 1.21.2

- Added missing parameters to `cargo insta test`. (#305)
- Fixed a sorting issue in hash maps for compound keys. (#304)

## 1.21.1

- Fix incorrect handling of extra args to `cargo insta test`.

## 1.21.0

- Fixed an issue that broke support for older rust versions. (#292)
- Added `cargo insta show` command to render a snapshot.
- Added support for compact JSON snapshots. (#288)

## 1.20.0

- `cargo insta` now supports nextest as test runner. (#285)
- The `glob!` macro now defers failures by default. (#284)

## 1.19.1

- Added support for numeric keys in JSON which regressed in 0.18.0. (#281)

## 1.19.0

- Removed `backtrace` feature.
- Removed `serialization` feature.
- `assert_json_snapshot!` and `assert_yaml_snapshot!` now require
  the `json` and `yaml` feature respectively.
- Doctests now emit a warning that inline snapshot updating is
  not supported (#272)
- Added support for `INSTA_GLOB_FILTER` to skip over tests expanded
  from a glob. (#274)

## 1.18.2

- Avoid the use of `#[allow(unused)]` in the macro. (#271)

## 1.18.1

- Fixed a regression in the JSON serialization format with newtypes and
  tuple variants. (#270)

## 1.18.0

- `Settings::bind` now can return a result.
- Expose the drop guard type of `bind_to_scope`.
- The `serde` dependency is now optional. While still enabled by default
  users need to opt into `yaml` and `json` features explicitly to regain
  support for it. To avoid the default `serde` dependency the default
  features just need to be disabled. (#255)
- Deprecated unused `serialization` features.
- Deprecated unused `backtrace` feature.
- Removed deprecated `Settings::bind_to_thread`.

**Breaking Changes / Upgrading:** If you are upgrading to serde 1.18.0 you will
receive deprecating warnings if you are using the `assert_yaml_snapshot!` and
`assert_json_snapshot!` macros. These macros will continue to function in the
future but they will require explicit opting into the `yaml` and `json` features.
To silence the warning add them to your `insta` dependency. Additionally the
`backtrace` feature was deprecated. It is no longer needed so just remove it.

## 1.17.2

- Remove an accidentally debug print output.

## 1.17.1

- Added support for nextest. (#242)
- Resolved an issue where inline snapshot tests in doctests refused to
  work. (#252)

## 1.17.0

- Fixed an issue in `cargo-insta` where sometimes accepting inline snapshots
  would crash with an out of bounds panic.
- Added new `filters` feature. (#245)
- Disallow unnamed snapshots in doctests. (#246)
- `with_settings!` macro now inherits the former settings rather than resetting. (#249)
- Added support for `Settings::bind_to_scope` and deprecated
  `Settings::bind_to_thread`. (#250)
- Added support for `minimal-versions` builds.

## 1.16.0

- Added `--no-quiet`/`-Q` flag to `cargo insta test` to suppress the
  quiet flag. This works around limitations with custom test harnesses
  such as cucumber.
- Update RON to 0.7.1.
- Improved ergonomics around `with_settings!`. It's now a perfect match to
  the settings object's setter methods.
- Added `description` and `info` to snapshots. (#239)
- Added `omit_expression` setting. (#239)
- Added improved support for running insta from doctests. (#243)

## 1.15.0

- Bump minimum version of Rust to 1.56.1. This was done because the used
  serde-yaml dependency no longer supports older versions of Rust.

## 1.14.1

- Update uuid crate to 1.0.0. (#228)
- Use inline block format also for strings of form `"foo\n"`. (#225)

## 1.14.0

- Fixed a bug that caused insta to panic if inline snapshot assertions
  moved since the time of the snapshot creation. (#220)
- `cargo insta test` now returns non zero status code when snapshots
  are left for review. (#222)
- Assertion failures now mention `cargo insta test`. (#223)

## 1.13.0

- Fixed a bug where an extra newline was emitted following the snapshot header.
- `assertion_line` is no longer retained in snapshots. (#218)

## 1.12.0

- Add support for sorting redactions (`sorted_redaction` and `Settings::sort_selector`). (#212)
- Changed snapshot name detection to no longer use thread names but function names. (#213)

**Upgrade Notes:**

Insta used to detect the current test name by using the current thread name. This
appeared to work well but unfortunately ran into various limitations. In particular
in some cases the thread name was truncated, missing or did not point to the current
test name. To better support different platforms and situations insta now uses the
function name instead.

This however changes behavior. In particular if you are using a helper function to
assert, a different snapshot name will now be used. You can work around this issue
by using a helper macro instead or to explicitly pass a snapshot name in such
situations.

## 1.11.0

- Trim down some unnecessary dependencies and switch to `once_cell`. (#208)

## 1.10.0

- Update internal dependencies for console and ron.

## 1.9.0

- `cargo-insta` now correctly handles the package (`-p`) argument
  on `test` when deleting unreferenced snapshots. (#201)

## 1.8.0

- Added the ability to redact into a key. (#192)
- Insta now memorizes assertion line numbers in snapshots. While these
  will quickly be old, they are often useful when reviewing snapshots
  immediately after creation with `cargo-insta`. (#191)

## 1.7.2

- Fixed an issue where selectors could not start with underscore. (#189)
- Allow passing arguments to `cargo test`. (#183)
- Avoid the use of `Box::leak`. (#185)
- When `INSTA_WORKSPACE_ROOT` is set, the value is used as the manifest
  directory rather than whatever `CARGO_MANIFEST_DIR` was set to at compile
  time. (#180)

## 1.7.1

- Removed an accidental debug print. (#175)

## 1.7.0

- Added support for u128/i128. (#169)
- Normalize newlines to unix before before asserting. (#172)
- Switch diffing to patience. (#173)

## 1.6.3

- Fix a bug with empty lines in inline snapshots. (#166)

## 1.6.2

- Lower Rust support to 1.41.0 (#165)

## 1.6.1

- Bump similar dependency to reintroduce support for Rust 1.43.0 (#162)
- Fixed custom extension support in cargo-insta (#163)

## 1.6.0

- Change CSV serialization format to format multiple structs as
  multiple rows. (#156)
- Improvements to diff rendering.
- Detect some snapshot name clashes. (#159)

## 1.5.3

- Replace [difference](https://crates.io/crates/difference) with
  [similar](https://crates.io/crates/similar).

## 1.5.2

- API documentation updates.

## 1.5.1

- Fixed glob not working correctly.
- Fail by default if glob is not returning any matches. Fixes #151.

## 1.5.0

- Add `pending-snapshots` parameter to `cargo-insta`.
- `cargo-insta` now honors ignore files. This can be overridden
  with `--no-ignore`.
- `cargo-insta` now supports the vscode extension.

## 1.4.0

- Add `--delete-unreferenced-snapshots` parameter to `cargo-insta`.
- Switch to the `globset` crate for the `glob` feature.
- When `INSTA_UPDATE` is set to `always` or `unseen` it won't
  fail on execution.
- Changed informational outputs also show on pass.

## 1.3.0

- Expose more useful methods from `Content`.
- Fixes for latest rustc version.

## 1.2.0

- Fix invalid offset calculation for inline snapshot (#137)
- Added support for newtype variant redactions. (#139)

## 1.1.0

- Added the `INSTA_SNAPSHOT_REFERENCES_FILE` environment variable to support
  deletions of unreferenced snapshot files. (#136)
- Added support for TOML serializations.
- Avoid diff calculation on large input files. (#135)
- Added `prepend_module_to_snapshot` flag to disable prepending of module
  names to snapshot files. (#133)
- Made `console` dependency optional. The `colors` feature can be disabled now
  which disables colored output.

## 1.0.0

- Globs now follow links (#132)
- Added CSV Support (#134)
- Changed globs to also include directories not just files.
- Support snapshots outside source folder. (#70)
- Update RON to 0.6.

## 0.16.1

- Add `Settings::bind_async` when the `async` feature is enabled. (#121)
- Bumped `console` dependency to 0.11. (#124)
- Fixed incorrect path handling for `glob!`. (#123)
- Remove `cargo-insta` from workspace and add `Cargo.lock`. (#116)

## 0.16.0

- Made snapshot names optional for inline snapshots. (#106)
- Remove legacy macros. (#115)
- Made small improvements to cargo-insta's messaging and flags (#114)
- Added new logo.
- Added `glob` support. (#112)
- Made `MetaData` fields internal. (#111)

## 0.15.0

- Added test output control (`INSTA_OUTPUT` envvar). (#103)

## 0.14.0

- Dependency bump for `console` (lowers total dependency count)
- Change binary name to `cargo insta` in help pages.

## 0.13.1

- Added support for `INSTA_UPDATE=unseen` to write out unseen snapshots without review (#96)
- Added the `backtrace` feature which adds support for test name (and thus snapshot name)
  recovery from the backtrace if rust-test is not used in concurrent mode (#94, #98)

## 0.13

- Add support for deep wildcard matches (#92)
- Use module paths for test names (#87)
- Do not emit useless indentations for empty lines (#88)

## 0.12

- Improve redactions support (#81)
- Deprecated macros are now hidden
- Reduce number of dependencies further.
- Added support for newtype struct redactions.
- Fixed bugs with recursive content operations (#80)

## 0.11

- redactions are now an optional feature that must be turned on to be used (`redactions`).
- RON format is now an optional feature that must be turned on to be used (`ron`).
- added support for sorting maps before serialization.
- added settings support.
- added support for overriding the snapshot path.
- correctly handle nested macros that might contain inline snapshots.
- use thread name as snapshot name for inline snapshots.
- use leading whitespace normalization for inline snapshots.
- removed `creator` and `created` field from snapshot metadata.
- removed the `_matches` suffix from all macros.
- added an `--accept` option to `cargo insta test`
- added `--force-update-snapshots` option to `cargo insta test`
- added `--jobs` and `--release` argument to `cargo insta test`.

To upgrade to the new insta macros and snapshot formats you can use
[`fastmod`](https://crates.io/crates/fastmod) and `cargo-insta` together:

    $ cargo install fastmod
    $ cargo install cargo-insta
    $ fastmod '\bassert_([a-z]+_snapshot)_matches!' 'assert_${`}!' -e rs --accept-all
    $ cargo insta test --all --force-update-snapshots --accept<|MERGE_RESOLUTION|>--- conflicted
+++ resolved
@@ -6,11 +6,9 @@
 
 - Print a clearer error message when accepting a snapshot that was removed.  #516
 
-<<<<<<< HEAD
 - Fix `require-full-match` when running on inline snapshots outside of `cargo insta`.  #496
-=======
+
 - Mark `require-full-match` as experimental, given some corner-cases are currently difficult to manage.  #497
->>>>>>> 3821022a
 
 ## 1.39.0
 
