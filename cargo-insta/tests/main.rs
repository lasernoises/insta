/// Integration tests which allow creating a full repo, running `cargo-insta`
/// and then checking the output.
///
/// Often we want to see output from the test commands we run here; for example
/// a `dbg!` statement we add while debugging. Cargo by default hides the output
/// of passing tests.
/// - Like any test, to forward the output of an outer test (i.e. one of the
///   `#[test]`s in this file) to the terminal, pass `--nocapture` to the test
///   runner, like `cargo insta test -- --nocapture`.
/// - To forward the output of an inner test (i.e. the test commands we create
///   and run within an outer test) to the output of an outer test, pass
///   `--nocapture` in the command we create; for example `.args(["test",
///   "--accept", "--", "--nocapture"])`. We then also need to pass
///   `--nocapture` to the outer test to forward that to the terminal.
///
/// We can write more docs if that would be helpful. For the moment one thing to
/// be aware of: it seems the packages must have different names, or we'll see
/// interference between the tests.
///
/// (That seems to be because they all share the same `target` directory, which
/// cargo will confuse for each other if they share the same name. I haven't
/// worked out why — this is the case even if the files are the same between two
/// tests but with different commands — and those files exist in different
/// temporary workspace dirs. (We could try to enforce different names, or give
/// up using a consistent target directory for a cache, but it would slow down
/// repeatedly running the tests locally. To demonstrate the effect, name crates
/// the same...). This also causes issues when running the same tests
/// concurrently.
use std::collections::HashMap;
use std::fs;
use std::path::{Path, PathBuf};
use std::process::Command;
use std::{env, fs::remove_dir_all};

use console::style;
use ignore::WalkBuilder;
use insta::assert_snapshot;
use itertools::Itertools;
use similar::udiff::unified_diff;
use tempfile::TempDir;

struct TestFiles {
    files: HashMap<PathBuf, String>,
}

impl TestFiles {
    fn new() -> Self {
        Self {
            files: HashMap::new(),
        }
    }

    fn add_file<P: AsRef<Path>>(mut self, path: P, content: String) -> Self {
        self.files.insert(path.as_ref().to_path_buf(), content);
        self
    }

    fn create_project(self) -> TestProject {
        TestProject::new(self.files)
    }
}

/// Path of the insta crate in this repo, which we use as a dependency in the test project
fn insta_path() -> PathBuf {
    PathBuf::from(env!("CARGO_MANIFEST_DIR"))
        .parent()
        .unwrap()
        .join("insta")
        .to_path_buf()
}

/// A shared `target` directory for all tests to use, to allow caching.
fn target_dir() -> PathBuf {
    let target_dir = env::var("CARGO_TARGET_DIR")
        .map(PathBuf::from)
        .unwrap_or_else(|_| insta_path().join("target"))
        .join("test-projects");
    fs::create_dir_all(&target_dir).unwrap();
    target_dir
}

fn assert_success(output: &std::process::Output) {
    // Color the inner output so we can tell what's coming from there vs our own
    // output

    // Should we also do something like indent them? Or add a prefix?
    let stdout = format!("{}", style(String::from_utf8_lossy(&output.stdout)).green());
    let stderr = format!("{}", style(String::from_utf8_lossy(&output.stderr)).red());

    assert!(
        output.status.success(),
        "Tests failed: {}\n{}",
        stdout,
        stderr
    );

    // Print stdout & stderr. Cargo test hides this when tests are successful, but if an
    // test function in this file successfully executes an inner test command
    // but then fails (e.g. on a snapshot), we would otherwise lose any output
    // from that inner command, such as `dbg!` statements.
    eprint!("{}", stdout);
    eprint!("{}", stderr);
}

fn assert_failure(output: &std::process::Output) {
    eprint!("{}", String::from_utf8_lossy(&output.stderr));
    eprint!("{}", String::from_utf8_lossy(&output.stdout));
    assert!(
        !output.status.success(),
        "Tests unexpectedly succeeded: {}\n{}",
        String::from_utf8_lossy(&output.stdout),
        String::from_utf8_lossy(&output.stderr)
    );
}
struct TestProject {
    /// Temporary directory where the project is created
    workspace_dir: PathBuf,
    /// Original files when the project is created.
    files: HashMap<PathBuf, String>,
    /// File tree when the test is created.
    file_tree: String,
}

impl TestProject {
    fn new(files: HashMap<PathBuf, String>) -> TestProject {
        let workspace_dir = TempDir::new().unwrap().into_path();

        // Create files and replace $PROJECT_PATH in all files
        for (path, content) in &files {
            let full_path = workspace_dir.join(path);
            if let Some(parent) = full_path.parent() {
                fs::create_dir_all(parent).unwrap();
            }
            let replaced_content = content.replace("$PROJECT_PATH", insta_path().to_str().unwrap());
            fs::write(full_path, replaced_content).unwrap();
        }

        TestProject {
            files,
            file_tree: Self::current_file_tree(&workspace_dir),
            workspace_dir,
        }
    }
    fn clean_env(cmd: &mut Command) {
        // Remove environment variables so we don't inherit anything (such as
        // `INSTA_FORCE_PASS` or `CARGO_INSTA_*`) from a cargo-insta process
        // which runs this integration test.
        for (key, _) in env::vars() {
            if key.starts_with("CARGO_INSTA") || key.starts_with("INSTA") {
                cmd.env_remove(&key);
            }
        }
        // Turn off CI flag so that cargo insta test behaves as we expect
        // under normal operation
        cmd.env("CI", "0");
        // And any others that can affect the output
        cmd.env_remove("CARGO_TERM_COLOR");
        cmd.env_remove("CLICOLOR_FORCE");
        cmd.env_remove("RUSTDOCFLAGS");
    }
    fn cmd(&self) -> Command {
        let mut command = Command::new(env!("CARGO_BIN_EXE_cargo-insta"));
        Self::clean_env(&mut command);

        command.current_dir(self.workspace_dir.as_path());
        // Use the same target directory as other tests, consistent across test
        // run. This makes the compilation much faster (though do some tests
        // tread on the toes of others? We could have a different cache for each
        // project if so...)
        command.env("CARGO_TARGET_DIR", target_dir());

        command
    }

    fn diff(&self, file_path: &str) -> String {
        let original_content = self.files.get(Path::new(file_path)).unwrap();
        let file_path_buf = self.workspace_dir.join(file_path);
        let updated_content = fs::read_to_string(&file_path_buf).unwrap();

        unified_diff(
            similar::Algorithm::Patience,
            original_content,
            &updated_content,
            3,
            Some((
                &format!("Original: {}", file_path),
                &format!("Updated: {}", file_path),
            )),
        )
    }

    fn current_file_tree(workspace_dir: &Path) -> String {
        WalkBuilder::new(workspace_dir)
            .filter_entry(|e| e.path().file_name() != Some(std::ffi::OsStr::new("target")))
            .build()
            .filter_map(|e| e.ok())
            .sorted_by(|a, b| a.path().cmp(b.path()))
            .map(|entry| {
                let path = entry
                    .path()
                    .strip_prefix(workspace_dir)
                    .unwrap_or(entry.path());
                // Required for Windows compatibility
                let path_str = path.to_str().map(|s| s.replace('\\', "/")).unwrap();
                format!("{}{}", "  ".repeat(entry.depth()), path_str)
            })
            .chain(std::iter::once(String::new()))
            .collect::<Vec<_>>()
            .join("\n")
    }
    fn file_tree_diff(&self) -> String {
        unified_diff(
            similar::Algorithm::Patience,
            &self.file_tree.clone(),
            Self::current_file_tree(&self.workspace_dir).as_ref(),
            3,
            Some(("Original file tree", "Updated file tree")),
        )
    }

    fn update_file<P: AsRef<Path>>(&self, path: P, content: String) {
        fs::write(self.workspace_dir.join(path), content).unwrap();
    }
}

#[test]
fn test_json_inline() {
    let test_project = TestFiles::new()
        .add_file(
            "Cargo.toml",
            r#"
[package]
name = "test_json_inline"
version = "0.1.0"
edition = "2021"

[dependencies]
insta = { path = '$PROJECT_PATH', features=["json", "redactions"] }
serde = { version = "1.0", features = ["derive"] }
"#
            .to_string(),
        )
        .add_file(
            "src/main.rs",
            r#"
use serde::Serialize;

#[derive(Serialize)]
struct User {
    id: u64,
    email: String,
}

#[test]
fn test_json_snapshot() {
    let user = User {
        id: 42,
        email: "john.doe@example.com".into(),
    };
    insta::assert_json_snapshot!(&user, {
        ".id" => "[user_id]",
    }, @"");
}
"#
            .to_string(),
        )
        .create_project();

    let output = test_project
        .cmd()
        .args(["test", "--accept", "--", "--nocapture"])
        .output()
        .unwrap();

    assert_success(&output);

    assert_snapshot!(test_project.diff("src/main.rs"), @r##"
    --- Original: src/main.rs
    +++ Updated: src/main.rs
    @@ -15,5 +15,10 @@
         };
         insta::assert_json_snapshot!(&user, {
             ".id" => "[user_id]",
    -    }, @"");
    +    }, @r#"
    +    {
    +      "id": "[user_id]",
    +      "email": "john.doe@example.com"
    +    }
    +    "#);
     }
    "##);
}

#[test]
fn test_yaml_inline() {
    let test_project = TestFiles::new()
        .add_file(
            "Cargo.toml",
            r#"
[package]
name = "test_yaml_inline"
version = "0.1.0"
edition = "2021"

[dependencies]
insta = { path = '$PROJECT_PATH', features=["yaml", "redactions"] }
serde = { version = "1.0", features = ["derive"] }
"#
            .to_string(),
        )
        .add_file(
            "src/main.rs",
            r#"
use serde::Serialize;

#[derive(Serialize)]
struct User {
    id: u64,
    email: String,
}

#[test]
fn test_yaml_snapshot() {
    let user = User {
        id: 42,
        email: "john.doe@example.com".into(),
    };
    insta::assert_yaml_snapshot!(&user, {
        ".id" => "[user_id]",
    }, @"");
}
"#
            .to_string(),
        )
        .create_project();

    let output = test_project
        .cmd()
        .args(["test", "--accept"])
        .output()
        .unwrap();

    assert_success(&output);

    assert_snapshot!(test_project.diff("src/main.rs"), @r###"
    --- Original: src/main.rs
    +++ Updated: src/main.rs
    @@ -15,5 +15,8 @@
         };
         insta::assert_yaml_snapshot!(&user, {
             ".id" => "[user_id]",
    -    }, @"");
    +    }, @r#"
    +    id: "[user_id]"
    +    email: john.doe@example.com
    +    "#);
     }
    "###);
}

#[test]
fn test_utf8_inline() {
    let test_project = TestFiles::new()
        .add_file(
            "Cargo.toml",
            r#"
[package]
name = "test_utf8_inline"
version = "0.1.0"
edition = "2021"

[dependencies]
insta = { path = '$PROJECT_PATH' }
"#
            .to_string(),
        )
        .add_file(
            "src/main.rs",
            r#"
#[test]
fn test_non_basic_plane() {
    /* an offset here ❄️ */ insta::assert_snapshot!("a 😀oeu", @"");
}

#[test]
fn test_remove_existing_value() {
    insta::assert_snapshot!("this is the new value", @"this is the old value");
}

#[test]
fn test_remove_existing_value_multiline() {
    insta::assert_snapshot!(
        "this is the new value",
        @"this is\
        this is the old value\
        it really is"
    );
}

#[test]
fn test_trailing_comma_in_inline_snapshot() {
    insta::assert_snapshot!(
        "new value",
        @"old value",  // comma here
    );
}
"#
            .to_string(),
        )
        .create_project();

    let output = test_project
        .cmd()
        .args(["test", "--accept"])
        .output()
        .unwrap();

    assert_success(&output);

    assert_snapshot!(test_project.diff("src/main.rs"), @r##"
    --- Original: src/main.rs
    +++ Updated: src/main.rs
    @@ -1,21 +1,19 @@
     
     #[test]
     fn test_non_basic_plane() {
    -    /* an offset here ❄️ */ insta::assert_snapshot!("a 😀oeu", @"");
    +    /* an offset here ❄️ */ insta::assert_snapshot!("a 😀oeu", @"a 😀oeu");
     }
     
     #[test]
     fn test_remove_existing_value() {
    -    insta::assert_snapshot!("this is the new value", @"this is the old value");
    +    insta::assert_snapshot!("this is the new value", @"this is the new value");
     }
     
     #[test]
     fn test_remove_existing_value_multiline() {
         insta::assert_snapshot!(
             "this is the new value",
    -        @"this is\
    -        this is the old value\
    -        it really is"
    +        @"this is the new value"
         );
     }
     
    @@ -23,6 +21,6 @@
     fn test_trailing_comma_in_inline_snapshot() {
         insta::assert_snapshot!(
             "new value",
    -        @"old value",  // comma here
    +        @"new value",  // comma here
         );
     }
    "##);
}

// Note that names need to be different to prevent the cache confusing them.
fn workspace_with_root_crate(name: String) -> TestFiles {
    TestFiles::new()
        .add_file(
            "Cargo.toml",
            format!(
                r#"
[package]
name = "{name}"
version = "0.1.0"
edition = "2021"

[workspace]
members = [
    "member",
]

[workspace.dependencies]
insta = {{path = '$PROJECT_PATH'}}

[dependencies]
insta = {{ workspace = true }}

"#
            )
            .to_string(),
        )
        .add_file(
            "member/Cargo.toml",
            format!(
                r#"
[package]
name = "{name}-member"
version = "0.0.0"
edition = "2021"

[dependencies]
insta = {{ workspace = true }}
"#
            )
            .to_string(),
        )
        .add_file(
            "member/src/lib.rs",
            r#"
#[test]
fn test_member() {
    insta::assert_debug_snapshot!(vec![1, 2, 3]);
}
"#
            .to_string(),
        )
        .add_file(
            "src/main.rs",
            r#"
fn main() {
    println!("Hello, world!");
}

#[test]
fn test_root() {
    insta::assert_debug_snapshot!(vec![1, 2, 3]);
}
"#
            .to_string(),
        )
}

/// Check that in a workspace with a default root crate, running `cargo insta
/// test --workspace --accept` will update snapsnots in both the root crate and the
/// member crate.
#[test]
fn test_root_crate_workspace_accept() {
    let test_project =
        workspace_with_root_crate("root-crate-workspace-accept".to_string()).create_project();

    let output = test_project
        .cmd()
        .args(["test", "--accept", "--workspace"])
        .output()
        .unwrap();

    assert_success(&output);

    assert_snapshot!(test_project.file_tree_diff(), @r###"
    --- Original file tree
    +++ Updated file tree
    @@ -1,8 +1,13 @@
     
    +  Cargo.lock
       Cargo.toml
       member
         member/Cargo.toml
         member/src
           member/src/lib.rs
    +      member/src/snapshots
    +        member/src/snapshots/root_crate_workspace_accept_member__member.snap
       src
         src/main.rs
    +    src/snapshots
    +      src/snapshots/root_crate_workspace_accept__root.snap
    "###     );
}

/// Check that in a workspace with a default root crate, running `cargo insta
/// test --workspace` will correctly report the number of pending snapshots
#[test]
fn test_root_crate_workspace() {
    let test_project =
        workspace_with_root_crate("root-crate-workspace".to_string()).create_project();

    let output = test_project
        .cmd()
        // Need to disable colors to assert the output below
        .args(["test", "--workspace", "--color=never"])
        .output()
        .unwrap();

    // 1.39 had a bug where it would claim there were 3 snapshots here
    assert!(
        String::from_utf8_lossy(&output.stderr).contains("info: 2 snapshots to review"),
        "{}",
        String::from_utf8_lossy(&output.stderr)
    );
}

/// Check that in a workspace with a default root crate, running `cargo insta
/// test --accept` will only update snapsnots in the root crate
#[test]
fn test_root_crate_no_all() {
    let test_project = workspace_with_root_crate("root-crate-no-all".to_string()).create_project();

    let output = test_project
        .cmd()
        .args(["test", "--accept"])
        .output()
        .unwrap();

    assert_success(&output);

    assert_snapshot!(test_project.file_tree_diff(), @r###"
    --- Original file tree
    +++ Updated file tree
    @@ -1,4 +1,5 @@
     
    +  Cargo.lock
       Cargo.toml
       member
         member/Cargo.toml
    @@ -6,3 +7,5 @@
           member/src/lib.rs
       src
         src/main.rs
    +    src/snapshots
    +      src/snapshots/root_crate_no_all__root.snap
    "###     );
}

fn workspace_with_virtual_manifest(name: String) -> TestFiles {
    TestFiles::new()
        .add_file(
            "Cargo.toml",
            r#"
[workspace]
members = [
    "member-1",
    "member-2",
]

[workspace.dependencies]
insta = {path = '$PROJECT_PATH'}
"#
            .to_string()
            .to_string(),
        )
        .add_file(
            "member-1/Cargo.toml",
            format!(
                r#"
[package]
name = "{name}-member-1"
version = "0.1.0"
edition = "2021"

[dependencies]
insta = {{ workspace = true }}
"#
            )
            .to_string(),
        )
        .add_file(
            "member-1/src/lib.rs",
            r#"
#[test]
fn test_member_1() {
    insta::assert_debug_snapshot!(vec![1, 2, 3]);
}
"#
            .to_string(),
        )
        .add_file(
            "member-2/Cargo.toml",
            format!(
                r#"
[package]
name = "{name}-member-2"
version = "0.1.0"
edition = "2021"

[dependencies]
insta = {{ workspace = true }}
"#
            )
            .to_string(),
        )
        .add_file(
            "member-2/src/lib.rs",
            r#"
#[test]
fn test_member_2() {
    insta::assert_debug_snapshot!(vec![4, 5, 6]);
}
"#
            .to_string(),
        )
}

/// Check that in a workspace with a virtual manifest, running `cargo insta test
/// --workspace --accept` updates snapshots in all member crates.
#[test]
fn test_virtual_manifest_all() {
    let test_project =
        workspace_with_virtual_manifest("virtual-manifest-all".to_string()).create_project();

    let output = test_project
        .cmd()
        .args(["test", "--accept", "--workspace"])
        .output()
        .unwrap();

    assert_success(&output);

    assert_snapshot!(test_project.file_tree_diff(), @r###"
    --- Original file tree
    +++ Updated file tree
    @@ -1,10 +1,15 @@
     
    +  Cargo.lock
       Cargo.toml
       member-1
         member-1/Cargo.toml
         member-1/src
           member-1/src/lib.rs
    +      member-1/src/snapshots
    +        member-1/src/snapshots/virtual_manifest_all_member_1__member_1.snap
       member-2
         member-2/Cargo.toml
         member-2/src
           member-2/src/lib.rs
    +      member-2/src/snapshots
    +        member-2/src/snapshots/virtual_manifest_all_member_2__member_2.snap
    "###     );
}

/// Check that in a workspace with a virtual manifest, running `cargo insta test
/// --accept` updates snapshots in all member crates.
#[test]
fn test_virtual_manifest_default() {
    let test_project =
        workspace_with_virtual_manifest("virtual-manifest-default".to_string()).create_project();

    let output = test_project
        .cmd()
        .args(["test", "--accept"])
        .output()
        .unwrap();

    assert_success(&output);

    assert_snapshot!(test_project.file_tree_diff(), @r###"
    --- Original file tree
    +++ Updated file tree
    @@ -1,10 +1,15 @@
     
    +  Cargo.lock
       Cargo.toml
       member-1
         member-1/Cargo.toml
         member-1/src
           member-1/src/lib.rs
    +      member-1/src/snapshots
    +        member-1/src/snapshots/virtual_manifest_default_member_1__member_1.snap
       member-2
         member-2/Cargo.toml
         member-2/src
           member-2/src/lib.rs
    +      member-2/src/snapshots
    +        member-2/src/snapshots/virtual_manifest_default_member_2__member_2.snap
    "###     );
}

/// Check that in a workspace with a virtual manifest, running `cargo insta test
/// -p <crate>` will only update snapshots in that crate.
#[test]
fn test_virtual_manifest_single_crate() {
    let test_project =
        workspace_with_virtual_manifest("virtual-manifest-single".to_string()).create_project();

    let output = test_project
        .cmd()
        .args(["test", "--accept", "-p", "virtual-manifest-single-member-1"])
        .output()
        .unwrap();

    assert_success(&output);

    assert_snapshot!(test_project.file_tree_diff(), @r###"
    --- Original file tree
    +++ Updated file tree
    @@ -1,9 +1,12 @@
     
    +  Cargo.lock
       Cargo.toml
       member-1
         member-1/Cargo.toml
         member-1/src
           member-1/src/lib.rs
    +      member-1/src/snapshots
    +        member-1/src/snapshots/virtual_manifest_single_member_1__member_1.snap
       member-2
         member-2/Cargo.toml
         member-2/src
    "###     );
}

/// Test the old format of inline YAML snapshots with a leading `---` still passes
#[test]
fn test_old_yaml_format() {
    let test_project = TestFiles::new()
        .add_file(
            "Cargo.toml",
            r#"
[package]
name = "old-yaml-format"
version = "0.1.0"
edition = "2021"

[lib]
doctest = false

[dependencies]
insta = { path = '$PROJECT_PATH', features = ["yaml"] }
"#
            .to_string(),
        )
        .add_file(
            "src/lib.rs",
            r#####"
#[test]
fn test_old_yaml_format() {
    insta::assert_yaml_snapshot!("foo", @r####"
    ---
    foo
"####);
}
"#####
                .to_string(),
        )
        .create_project();

    // Run the test with --force-update-snapshots and --accept
    let output = test_project
        .cmd()
        .args(["test", "--accept", "--", "--nocapture"])
        .output()
        .unwrap();

    assert_success(&output);

    assert_snapshot!(test_project.diff("src/lib.rs"), @"");
}

#[test]
fn test_force_update_snapshots() {
    fn create_test_force_update_project(name: &str, insta_dependency: &str) -> TestProject {
        TestFiles::new()
            .add_file(
                "Cargo.toml",
                format!(
                    r#"
[package]
name = "test_force_update_{}"
version = "0.1.0"
edition = "2021"

[dependencies]
insta = {}
"#,
                    name, insta_dependency
                )
                .to_string(),
            )
            .add_file(
                "src/lib.rs",
                r#"
#[test]
fn test_snapshot_with_newline() {
    insta::assert_snapshot!("force_update", "Hello, world!");
}
"#
                .to_string(),
            )
            .add_file(
                format!(
                    "src/snapshots/test_force_update_{}__force_update.snap",
                    name
                ),
                r#"
---
source: src/lib.rs
expression: 
---
Hello, world!


"#
                .to_string(),
            )
            .create_project()
    }

    let test_current_insta =
        create_test_force_update_project("current", "{ path = '$PROJECT_PATH' }");
    let test_insta_1_40_0 = create_test_force_update_project("1_40_0", "\"1.40.0\"");

    // Test with current insta version
    let output_current = test_current_insta
        .cmd()
        .args(["test", "--accept", "--force-update-snapshots"])
        .output()
        .unwrap();

    assert_success(&output_current);

    // Test with insta 1.40.0
    let output_1_40_0 = test_insta_1_40_0
        .cmd()
        .args(["test", "--accept", "--force-update-snapshots"])
        .output()
        .unwrap();

    assert_success(&output_1_40_0);

    // Check that both versions updated the snapshot correctly
    assert_snapshot!(test_current_insta.diff("src/snapshots/test_force_update_current__force_update.snap"), @r#"
    --- Original: src/snapshots/test_force_update_current__force_update.snap
    +++ Updated: src/snapshots/test_force_update_current__force_update.snap
    @@ -1,8 +1,6 @@
    -
     ---
     source: src/lib.rs
    -expression: 
    +expression: "\"Hello, world!\""
    +snapshot_type: text
     ---
     Hello, world!
    -
    -
    "#);

    assert_snapshot!(test_insta_1_40_0.diff("src/snapshots/test_force_update_1_40_0__force_update.snap"), @r#"
    --- Original: src/snapshots/test_force_update_1_40_0__force_update.snap
    +++ Updated: src/snapshots/test_force_update_1_40_0__force_update.snap
    @@ -1,8 +1,6 @@
    -
     ---
     source: src/lib.rs
    -expression: 
    +expression: "\"Hello, world!\""
    +snapshot_type: text
     ---
     Hello, world!
    -
    -
    "#);
}

#[test]
fn test_force_update_inline_snapshot_linebreaks() {
    let test_project = TestFiles::new()
        .add_file(
            "Cargo.toml",
            r#"
[package]
name = "force-update-inline-linebreaks"
version = "0.1.0"
edition = "2021"

[dependencies]
insta = { path = '$PROJECT_PATH' }
"#
            .to_string(),
        )
        .add_file(
            "src/lib.rs",
            r#####"
#[test]
fn test_linebreaks() {
    insta::assert_snapshot!("foo", @r####"
    foo
    
    "####);
}
"#####
                .to_string(),
        )
        .create_project();

    // Run the test with --force-update-snapshots and --accept
    let output = test_project
        .cmd()
        .args([
            "test",
            "--force-update-snapshots",
            "--accept",
            "--",
            "--nocapture",
        ])
        .output()
        .unwrap();

    assert_success(&output);

    assert_snapshot!(test_project.diff("src/lib.rs"), @r#####"
    --- Original: src/lib.rs
    +++ Updated: src/lib.rs
    @@ -1,8 +1,5 @@
     
     #[test]
     fn test_linebreaks() {
    -    insta::assert_snapshot!("foo", @r####"
    -    foo
    -    
    -    "####);
    +    insta::assert_snapshot!("foo", @"foo");
     }
    "#####);
}

#[test]
fn test_force_update_inline_snapshot_hashes() {
    let test_project = TestFiles::new()
        .add_file(
            "Cargo.toml",
            r#"
[package]
name = "force-update-inline-hashes"
version = "0.1.0"
edition = "2021"

[dependencies]
insta = { path = '$PROJECT_PATH' }
"#
            .to_string(),
        )
        .add_file(
            "src/lib.rs",
            r#####"
#[test]
fn test_excessive_hashes() {
    insta::assert_snapshot!("foo", @r####"foo"####);
}
"#####
                .to_string(),
        )
        .create_project();

    // Run the test with --force-update-snapshots and --accept
    let output = test_project
        .cmd()
        .args([
            "test",
            "--force-update-snapshots",
            "--accept",
            "--",
            "--nocapture",
        ])
        .output()
        .unwrap();

    assert_success(&output);

    // TODO: we would like to update the number of hashes, but that's not easy
    // given the reasons at https://github.com/mitsuhiko/insta/pull/573. So this
    // result asserts the current state rather than the desired state.
    assert_snapshot!(test_project.diff("src/lib.rs"), @"");
}

#[test]
fn test_inline_snapshot_indent() {
    let test_project = TestFiles::new()
        .add_file(
            "Cargo.toml",
            r#"
[package]
name = "inline-indent"
version = "0.1.0"
edition = "2021"

[dependencies]
insta = { path = '$PROJECT_PATH' }
"#
            .to_string(),
        )
        .add_file(
            "src/lib.rs",
            r#####"
#[test]
fn test_wrong_indent_force() {
    insta::assert_snapshot!(r#"
    foo
    foo
    "#, @r#"
                foo
                foo
    "#);
}
"#####
                .to_string(),
        )
        .create_project();

    // Confirm the test passes despite the indent
    let output = test_project
        .cmd()
        .args(["test", "--check", "--", "--nocapture"])
        .output()
        .unwrap();
    assert_success(&output);

    // Then run the test with --force-update-snapshots and --accept to confirm
    // the new snapshot is written
    let output = test_project
        .cmd()
        .args([
            "test",
            "--force-update-snapshots",
            "--accept",
            "--",
            "--nocapture",
        ])
        .output()
        .unwrap();
    assert_success(&output);

    // https://github.com/mitsuhiko/insta/pull/563 will fix the starting &
    // ending newlines
    assert_snapshot!(test_project.diff("src/lib.rs"), @r##"
    --- Original: src/lib.rs
    +++ Updated: src/lib.rs
    @@ -4,8 +4,8 @@
         insta::assert_snapshot!(r#"
         foo
         foo
    -    "#, @r#"
    -                foo
    -                foo
    -    "#);
    +    "#, @r"
    +    foo
    +    foo
    +    ");
     }
    "##);
}

#[test]
fn test_hashtag_escape_in_inline_snapshot() {
    let test_project = TestFiles::new()
        .add_file(
            "Cargo.toml",
            r#"
[package]
name = "test_hashtag_escape"
version = "0.1.0"
edition = "2021"

[dependencies]
insta = { path = '$PROJECT_PATH' }
"#
            .to_string(),
        )
        .add_file(
            "src/main.rs",
            r#####"
#[test]
fn test_hashtag_escape() {
    insta::assert_snapshot!(r###"Value with
    "## hashtags\n"###, @"");
}
"#####
                .to_string(),
        )
        .create_project();

    let output = test_project
        .cmd()
        .args(["test", "--accept"])
        .output()
        .unwrap();

    assert_success(&output);

    assert_snapshot!(test_project.diff("src/main.rs"), @r####"
    --- Original: src/main.rs
    +++ Updated: src/main.rs
    @@ -2,5 +2,8 @@
     #[test]
     fn test_hashtag_escape() {
         insta::assert_snapshot!(r###"Value with
    -    "## hashtags\n"###, @"");
    +    "## hashtags\n"###, @r###"
    +    Value with
    +        "## hashtags\n
    +    "###);
     }
    "####);
}

<<<<<<< HEAD
#[test]
fn test_binary_pending() {
    let test_project = TestFiles::new()
        .add_file(
            "Cargo.toml",
            r#"
[package]
name = "test_binary_pending"
version = "0.1.0"
edition = "2021"

[dependencies]
insta = { path = '$PROJECT_PATH' }
"#
            .to_string(),
        )
        .add_file(
            "src/main.rs",
            r#"
#[test]
fn test_binary_snapshot() {
    insta::assert_binary_snapshot!("txt", b"test".to_vec());
}
"#
            .to_string(),
        )
        .create_project();

    let output = test_project.cmd().args(["test"]).output().unwrap();

    assert_failure(&output);

    assert_snapshot!(test_project.file_tree_diff(), @r"
    --- Original file tree
    +++ Updated file tree
    @@ -1,4 +1,8 @@
     
    +  Cargo.lock
       Cargo.toml
       src
         src/main.rs
    +    src/snapshots
    +      src/snapshots/test_binary_pending__binary_snapshot.snap.new
    +      src/snapshots/test_binary_pending__binary_snapshot.snap.new.txt
    ");
}

#[test]
fn test_binary_accept() {
=======
// Can't get the test binary discovery to work, don't have a windows machine to
// hand, others are welcome to fix it. (No specific reason to think that insta
// doesn't work on windows, just that the test doesn't work.)
#[cfg(not(target_os = "windows"))]
#[test]
fn test_insta_workspace_root() {
    // This function locates the compiled test binary in the target directory.
    // It's necessary because the exact filename of the test binary includes a hash
    // that we can't predict, so we need to search for it.
    fn find_test_binary(dir: &Path) -> PathBuf {
        dir.join("target/debug/deps")
            .read_dir()
            .unwrap()
            .filter_map(Result::ok)
            .find(|entry| {
                let file_name = entry.file_name();
                let file_name_str = file_name.to_str().unwrap_or("");
                // We're looking for a file that:
                file_name_str.starts_with("insta_workspace_root_test-") // Matches our test name
                    && !file_name_str.contains('.') // Doesn't have an extension (it's the executable, not a metadata file)
                    && entry.metadata().map(|m| m.is_file()).unwrap_or(false) // Is a file, not a directory
            })
            .map(|entry| entry.path())
            .expect("Failed to find test binary")
    }

    fn run_test_binary(
        binary_path: &Path,
        current_dir: &Path,
        env: Option<(&str, &str)>,
    ) -> std::process::Output {
        let mut cmd = Command::new(binary_path);
        TestProject::clean_env(&mut cmd);
        cmd.current_dir(current_dir);
        if let Some((key, value)) = env {
            cmd.env(key, value);
        }
        cmd.output().unwrap()
    }

>>>>>>> 3df86855
    let test_project = TestFiles::new()
        .add_file(
            "Cargo.toml",
            r#"
<<<<<<< HEAD
[package]
name = "test_binary_accept"
version = "0.1.0"
edition = "2021"

[dependencies]
insta = { path = '$PROJECT_PATH' }
"#
            .to_string(),
        )
        .add_file(
            "src/main.rs",
            r#"
#[test]
fn test_binary_snapshot() {
    insta::assert_binary_snapshot!("txt", b"test".to_vec());
}
"#
=======
    [package]
    name = "insta_workspace_root_test"
    version = "0.1.0"
    edition = "2021"

    [dependencies]
    insta = { path = '$PROJECT_PATH' }
    "#
            .to_string(),
        )
        .add_file(
            "src/lib.rs",
            r#"
    #[cfg(test)]
    mod tests {
        use insta::assert_snapshot;

        #[test]
        fn test_snapshot() {
            assert_snapshot!("Hello, world!");
        }
    }
    "#
>>>>>>> 3df86855
            .to_string(),
        )
        .create_project();

<<<<<<< HEAD
    let output = test_project
        .cmd()
        .args(["test", "--accept"])
        .output()
        .unwrap();

    assert_success(&output);

    assert_snapshot!(test_project.file_tree_diff(), @r"
    --- Original file tree
    +++ Updated file tree
    @@ -1,4 +1,8 @@
     
    +  Cargo.lock
       Cargo.toml
       src
         src/main.rs
    +    src/snapshots
    +      src/snapshots/test_binary_accept__binary_snapshot.snap
    +      src/snapshots/test_binary_accept__binary_snapshot.snap.txt
    ");
}

#[test]
fn test_binary_change_extension() {
    let test_project = TestFiles::new()
        .add_file(
            "Cargo.toml",
            r#"
[package]
name = "test_binary_change_extension"
version = "0.1.0"
edition = "2021"

[dependencies]
insta = { path = '$PROJECT_PATH' }
"#
            .to_string(),
        )
        .add_file(
            "src/main.rs",
            r#"
#[test]
fn test_binary_snapshot() {
    insta::assert_binary_snapshot!("txt", b"test".to_vec());
}
"#
            .to_string(),
        )
        .create_project();

    let output = test_project
        .cmd()
        .args(["test", "--accept"])
        .output()
        .unwrap();

    assert_success(&output);

    test_project.update_file(
        "src/main.rs",
        r#"
#[test]
fn test_binary_snapshot() {
    insta::assert_binary_snapshot!("json", b"test".to_vec());
}
"#
        .to_string(),
    );

    let output = test_project.cmd().args(["test"]).output().unwrap();

    assert_failure(&output);

    assert_snapshot!(test_project.file_tree_diff(), @r"
    --- Original file tree
    +++ Updated file tree
    @@ -1,4 +1,10 @@
     
    +  Cargo.lock
       Cargo.toml
       src
         src/main.rs
    +    src/snapshots
    +      src/snapshots/test_binary_change_extension__binary_snapshot.snap
    +      src/snapshots/test_binary_change_extension__binary_snapshot.snap.new
    +      src/snapshots/test_binary_change_extension__binary_snapshot.snap.new.json
    +      src/snapshots/test_binary_change_extension__binary_snapshot.snap.txt
    ");

    let output = test_project
        .cmd()
        .args(["test", "--accept"])
        .output()
        .unwrap();

    assert_success(&output);

    assert_snapshot!(test_project.file_tree_diff(), @r"
    --- Original file tree
    +++ Updated file tree
    @@ -1,4 +1,8 @@
     
    +  Cargo.lock
       Cargo.toml
       src
         src/main.rs
    +    src/snapshots
    +      src/snapshots/test_binary_change_extension__binary_snapshot.snap
    +      src/snapshots/test_binary_change_extension__binary_snapshot.snap.json
    ");
}

#[test]
fn test_binary_pending_snapshot_removal() {
    let test_project = TestFiles::new()
        .add_file(
            "Cargo.toml",
            r#"
[package]
name = "test_binary_pending_snapshot_removal"
version = "0.1.0"
edition = "2021"

[dependencies]
insta = { path = '$PROJECT_PATH' }
"#
            .to_string(),
        )
        .add_file(
            "src/main.rs",
            r#"
#[test]
fn test_binary_snapshot() {
    insta::assert_binary_snapshot!("txt", b"test".to_vec());
}
"#
            .to_string(),
        )
        .create_project();

    let output = test_project.cmd().args(["test"]).output().unwrap();

    assert_failure(&output);

    test_project.update_file("src/main.rs", "".to_string());

    let output = test_project.cmd().args(["test"]).output().unwrap();

    assert_success(&output);

    assert_snapshot!(test_project.file_tree_diff(), @r"
    --- Original file tree
    +++ Updated file tree
    @@ -1,4 +1,6 @@
     
    +  Cargo.lock
       Cargo.toml
       src
         src/main.rs
    +    src/snapshots
    ");
}

#[test]
fn test_change_text_to_binary() {
    let test_project = TestFiles::new()
        .add_file(
            "Cargo.toml",
            r#"
[package]
name = "test_change_text_to_binary"
version = "0.1.0"
edition = "2021"

[dependencies]
insta = { path = '$PROJECT_PATH' }
"#
            .to_string(),
        )
        .add_file(
            "src/main.rs",
            r#"
#[test]
fn test() {
    insta::assert_snapshot!("test");
}
"#
            .to_string(),
        )
        .create_project();

    let output = test_project
        .cmd()
        .args(["test", "--accept"])
        .output()
        .unwrap();

    assert_success(&output);
    assert_snapshot!(test_project.file_tree_diff(), @r"
    --- Original file tree
    +++ Updated file tree
    @@ -1,4 +1,7 @@
     
    +  Cargo.lock
       Cargo.toml
       src
         src/main.rs
    +    src/snapshots
    +      src/snapshots/test_change_text_to_binary__test.snap
    ");

    test_project.update_file(
        "src/main.rs",
        r#"
#[test]
fn test() {
    insta::assert_binary_snapshot!("txt", b"test".to_vec());
}
"#
        .to_string(),
    );

    let output = test_project
        .cmd()
        .args(["test", "--accept"])
        .output()
        .unwrap();

    assert_success(&output);
    assert_snapshot!(test_project.file_tree_diff(), @r"
    --- Original file tree
    +++ Updated file tree
    @@ -1,4 +1,8 @@
     
    +  Cargo.lock
       Cargo.toml
       src
         src/main.rs
    +    src/snapshots
    +      src/snapshots/test_change_text_to_binary__test.snap
    +      src/snapshots/test_change_text_to_binary__test.snap.txt
    ");
}

#[test]
fn test_change_binary_to_text() {
    let test_project = TestFiles::new()
        .add_file(
            "Cargo.toml",
            r#"
[package]
name = "test_change_binary_to_text"
version = "0.1.0"
edition = "2021"

[dependencies]
insta = { path = '$PROJECT_PATH' }
"#
            .to_string(),
        )
        .add_file(
            "src/main.rs",
            r#"
#[test]
fn test() {
    insta::assert_binary_snapshot!("json", "some_name", b"{}".to_vec());
}
"#
            .to_string(),
        )
        .create_project();

    let output = test_project
        .cmd()
        .args(["test", "--accept"])
        .output()
        .unwrap();

    assert_success(&output);
    assert_snapshot!(test_project.file_tree_diff(), @r"
    --- Original file tree
    +++ Updated file tree
    @@ -1,4 +1,8 @@
     
    +  Cargo.lock
       Cargo.toml
       src
         src/main.rs
    +    src/snapshots
    +      src/snapshots/test_change_binary_to_text__some_name.snap
    +      src/snapshots/test_change_binary_to_text__some_name.snap.json
    ");

    test_project.update_file(
        "src/main.rs",
        r#"
#[test]
fn test() {
    insta::assert_snapshot!("some_name", "test");
}
"#
        .to_string(),
    );

    let output = test_project
        .cmd()
        .args(["test", "--accept"])
        .output()
        .unwrap();

    assert_success(&output);
    assert_snapshot!(test_project.file_tree_diff(), @r"
    --- Original file tree
    +++ Updated file tree
    @@ -1,4 +1,7 @@
     
    +  Cargo.lock
       Cargo.toml
       src
         src/main.rs
    +    src/snapshots
    +      src/snapshots/test_change_binary_to_text__some_name.snap
    ");
=======
    let mut cargo_cmd = Command::new("cargo");
    TestProject::clean_env(&mut cargo_cmd);
    let output = cargo_cmd
        .args(["test", "--no-run"])
        .current_dir(&test_project.workspace_dir)
        .output()
        .unwrap();
    assert_success(&output);

    let test_binary_path = find_test_binary(&test_project.workspace_dir);

    // Run the test without snapshot (should fail)
    assert_failure(&run_test_binary(
        &test_binary_path,
        &test_project.workspace_dir,
        None,
    ));

    // Create the snapshot
    assert_success(&run_test_binary(
        &test_binary_path,
        &test_project.workspace_dir,
        Some(("INSTA_UPDATE", "always")),
    ));

    // Verify snapshot creation
    assert!(test_project.workspace_dir.join("src/snapshots").exists());
    assert!(test_project
        .workspace_dir
        .join("src/snapshots/insta_workspace_root_test__tests__snapshot.snap")
        .exists());

    // Move the workspace
    let moved_workspace = {
        let moved_workspace = PathBuf::from("/tmp/cargo-insta-test-moved");
        remove_dir_all(&moved_workspace).ok();
        fs::create_dir(&moved_workspace).unwrap();
        fs::rename(&test_project.workspace_dir, &moved_workspace).unwrap();
        moved_workspace
    };
    let moved_binary_path = find_test_binary(&moved_workspace);

    // Run test in moved workspace without INSTA_WORKSPACE_ROOT (should fail)
    assert_failure(&run_test_binary(&moved_binary_path, &moved_workspace, None));

    // Run test in moved workspace with INSTA_WORKSPACE_ROOT (should pass)
    assert_success(&run_test_binary(
        &moved_binary_path,
        &moved_workspace,
        Some(("INSTA_WORKSPACE_ROOT", moved_workspace.to_str().unwrap())),
    ));
>>>>>>> 3df86855
}<|MERGE_RESOLUTION|>--- conflicted
+++ resolved
@@ -1186,7 +1186,6 @@
     "####);
 }
 
-<<<<<<< HEAD
 #[test]
 fn test_binary_pending() {
     let test_project = TestFiles::new()
@@ -1236,7 +1235,358 @@
 
 #[test]
 fn test_binary_accept() {
-=======
+    let test_project = TestFiles::new()
+        .add_file(
+            "Cargo.toml",
+            r#"
+[package]
+name = "test_binary_accept"
+version = "0.1.0"
+edition = "2021"
+
+[dependencies]
+insta = { path = '$PROJECT_PATH' }
+"#
+            .to_string(),
+        )
+        .add_file(
+            "src/main.rs",
+            r#"
+#[test]
+fn test_binary_snapshot() {
+    insta::assert_binary_snapshot!("txt", b"test".to_vec());
+}
+"#
+            .to_string(),
+        )
+        .create_project();
+
+    let output = test_project
+        .cmd()
+        .args(["test", "--accept"])
+        .output()
+        .unwrap();
+
+    assert_success(&output);
+
+    assert_snapshot!(test_project.file_tree_diff(), @r"
+    --- Original file tree
+    +++ Updated file tree
+    @@ -1,4 +1,8 @@
+     
+    +  Cargo.lock
+       Cargo.toml
+       src
+         src/main.rs
+    +    src/snapshots
+    +      src/snapshots/test_binary_accept__binary_snapshot.snap
+    +      src/snapshots/test_binary_accept__binary_snapshot.snap.txt
+    ");
+}
+
+#[test]
+fn test_binary_change_extension() {
+    let test_project = TestFiles::new()
+        .add_file(
+            "Cargo.toml",
+            r#"
+[package]
+name = "test_binary_change_extension"
+version = "0.1.0"
+edition = "2021"
+
+[dependencies]
+insta = { path = '$PROJECT_PATH' }
+"#
+            .to_string(),
+        )
+        .add_file(
+            "src/main.rs",
+            r#"
+#[test]
+fn test_binary_snapshot() {
+    insta::assert_binary_snapshot!("txt", b"test".to_vec());
+}
+"#
+            .to_string(),
+        )
+        .create_project();
+
+    let output = test_project
+        .cmd()
+        .args(["test", "--accept"])
+        .output()
+        .unwrap();
+
+    assert_success(&output);
+
+    test_project.update_file(
+        "src/main.rs",
+        r#"
+#[test]
+fn test_binary_snapshot() {
+    insta::assert_binary_snapshot!("json", b"test".to_vec());
+}
+"#
+        .to_string(),
+    );
+
+    let output = test_project.cmd().args(["test"]).output().unwrap();
+
+    assert_failure(&output);
+
+    assert_snapshot!(test_project.file_tree_diff(), @r"
+    --- Original file tree
+    +++ Updated file tree
+    @@ -1,4 +1,10 @@
+     
+    +  Cargo.lock
+       Cargo.toml
+       src
+         src/main.rs
+    +    src/snapshots
+    +      src/snapshots/test_binary_change_extension__binary_snapshot.snap
+    +      src/snapshots/test_binary_change_extension__binary_snapshot.snap.new
+    +      src/snapshots/test_binary_change_extension__binary_snapshot.snap.new.json
+    +      src/snapshots/test_binary_change_extension__binary_snapshot.snap.txt
+    ");
+
+    let output = test_project
+        .cmd()
+        .args(["test", "--accept"])
+        .output()
+        .unwrap();
+
+    assert_success(&output);
+
+    assert_snapshot!(test_project.file_tree_diff(), @r"
+    --- Original file tree
+    +++ Updated file tree
+    @@ -1,4 +1,8 @@
+     
+    +  Cargo.lock
+       Cargo.toml
+       src
+         src/main.rs
+    +    src/snapshots
+    +      src/snapshots/test_binary_change_extension__binary_snapshot.snap
+    +      src/snapshots/test_binary_change_extension__binary_snapshot.snap.json
+    ");
+}
+
+#[test]
+fn test_binary_pending_snapshot_removal() {
+    let test_project = TestFiles::new()
+        .add_file(
+            "Cargo.toml",
+            r#"
+[package]
+name = "test_binary_pending_snapshot_removal"
+version = "0.1.0"
+edition = "2021"
+
+[dependencies]
+insta = { path = '$PROJECT_PATH' }
+"#
+            .to_string(),
+        )
+        .add_file(
+            "src/main.rs",
+            r#"
+#[test]
+fn test_binary_snapshot() {
+    insta::assert_binary_snapshot!("txt", b"test".to_vec());
+}
+"#
+            .to_string(),
+        )
+        .create_project();
+
+    let output = test_project.cmd().args(["test"]).output().unwrap();
+
+    assert_failure(&output);
+
+    test_project.update_file("src/main.rs", "".to_string());
+
+    let output = test_project.cmd().args(["test"]).output().unwrap();
+
+    assert_success(&output);
+
+    assert_snapshot!(test_project.file_tree_diff(), @r"
+    --- Original file tree
+    +++ Updated file tree
+    @@ -1,4 +1,6 @@
+     
+    +  Cargo.lock
+       Cargo.toml
+       src
+         src/main.rs
+    +    src/snapshots
+    ");
+}
+
+#[test]
+fn test_change_text_to_binary() {
+    let test_project = TestFiles::new()
+        .add_file(
+            "Cargo.toml",
+            r#"
+[package]
+name = "test_change_text_to_binary"
+version = "0.1.0"
+edition = "2021"
+
+[dependencies]
+insta = { path = '$PROJECT_PATH' }
+"#
+            .to_string(),
+        )
+        .add_file(
+            "src/main.rs",
+            r#"
+#[test]
+fn test() {
+    insta::assert_snapshot!("test");
+}
+"#
+            .to_string(),
+        )
+        .create_project();
+
+    let output = test_project
+        .cmd()
+        .args(["test", "--accept"])
+        .output()
+        .unwrap();
+
+    assert_success(&output);
+    assert_snapshot!(test_project.file_tree_diff(), @r"
+    --- Original file tree
+    +++ Updated file tree
+    @@ -1,4 +1,7 @@
+     
+    +  Cargo.lock
+       Cargo.toml
+       src
+         src/main.rs
+    +    src/snapshots
+    +      src/snapshots/test_change_text_to_binary__test.snap
+    ");
+
+    test_project.update_file(
+        "src/main.rs",
+        r#"
+#[test]
+fn test() {
+    insta::assert_binary_snapshot!("txt", b"test".to_vec());
+}
+"#
+        .to_string(),
+    );
+
+    let output = test_project
+        .cmd()
+        .args(["test", "--accept"])
+        .output()
+        .unwrap();
+
+    assert_success(&output);
+    assert_snapshot!(test_project.file_tree_diff(), @r"
+    --- Original file tree
+    +++ Updated file tree
+    @@ -1,4 +1,8 @@
+     
+    +  Cargo.lock
+       Cargo.toml
+       src
+         src/main.rs
+    +    src/snapshots
+    +      src/snapshots/test_change_text_to_binary__test.snap
+    +      src/snapshots/test_change_text_to_binary__test.snap.txt
+    ");
+}
+
+#[test]
+fn test_change_binary_to_text() {
+    let test_project = TestFiles::new()
+        .add_file(
+            "Cargo.toml",
+            r#"
+[package]
+name = "test_change_binary_to_text"
+version = "0.1.0"
+edition = "2021"
+
+[dependencies]
+insta = { path = '$PROJECT_PATH' }
+"#
+            .to_string(),
+        )
+        .add_file(
+            "src/main.rs",
+            r#"
+#[test]
+fn test() {
+    insta::assert_binary_snapshot!("json", "some_name", b"{}".to_vec());
+}
+"#
+            .to_string(),
+        )
+        .create_project();
+
+    let output = test_project
+        .cmd()
+        .args(["test", "--accept"])
+        .output()
+        .unwrap();
+
+    assert_success(&output);
+    assert_snapshot!(test_project.file_tree_diff(), @r"
+    --- Original file tree
+    +++ Updated file tree
+    @@ -1,4 +1,8 @@
+     
+    +  Cargo.lock
+       Cargo.toml
+       src
+         src/main.rs
+    +    src/snapshots
+    +      src/snapshots/test_change_binary_to_text__some_name.snap
+    +      src/snapshots/test_change_binary_to_text__some_name.snap.json
+    ");
+
+    test_project.update_file(
+        "src/main.rs",
+        r#"
+#[test]
+fn test() {
+    insta::assert_snapshot!("some_name", "test");
+}
+"#
+        .to_string(),
+    );
+
+    let output = test_project
+        .cmd()
+        .args(["test", "--accept"])
+        .output()
+        .unwrap();
+
+    assert_success(&output);
+    assert_snapshot!(test_project.file_tree_diff(), @r"
+    --- Original file tree
+    +++ Updated file tree
+    @@ -1,4 +1,7 @@
+     
+    +  Cargo.lock
+       Cargo.toml
+       src
+         src/main.rs
+    +    src/snapshots
+    +      src/snapshots/test_change_binary_to_text__some_name.snap
+    ");
+}
+
 // Can't get the test binary discovery to work, don't have a windows machine to
 // hand, others are welcome to fix it. (No specific reason to think that insta
 // doesn't work on windows, just that the test doesn't work.)
@@ -1277,31 +1627,10 @@
         cmd.output().unwrap()
     }
 
->>>>>>> 3df86855
     let test_project = TestFiles::new()
         .add_file(
             "Cargo.toml",
             r#"
-<<<<<<< HEAD
-[package]
-name = "test_binary_accept"
-version = "0.1.0"
-edition = "2021"
-
-[dependencies]
-insta = { path = '$PROJECT_PATH' }
-"#
-            .to_string(),
-        )
-        .add_file(
-            "src/main.rs",
-            r#"
-#[test]
-fn test_binary_snapshot() {
-    insta::assert_binary_snapshot!("txt", b"test".to_vec());
-}
-"#
-=======
     [package]
     name = "insta_workspace_root_test"
     version = "0.1.0"
@@ -1325,337 +1654,10 @@
         }
     }
     "#
->>>>>>> 3df86855
             .to_string(),
         )
         .create_project();
 
-<<<<<<< HEAD
-    let output = test_project
-        .cmd()
-        .args(["test", "--accept"])
-        .output()
-        .unwrap();
-
-    assert_success(&output);
-
-    assert_snapshot!(test_project.file_tree_diff(), @r"
-    --- Original file tree
-    +++ Updated file tree
-    @@ -1,4 +1,8 @@
-     
-    +  Cargo.lock
-       Cargo.toml
-       src
-         src/main.rs
-    +    src/snapshots
-    +      src/snapshots/test_binary_accept__binary_snapshot.snap
-    +      src/snapshots/test_binary_accept__binary_snapshot.snap.txt
-    ");
-}
-
-#[test]
-fn test_binary_change_extension() {
-    let test_project = TestFiles::new()
-        .add_file(
-            "Cargo.toml",
-            r#"
-[package]
-name = "test_binary_change_extension"
-version = "0.1.0"
-edition = "2021"
-
-[dependencies]
-insta = { path = '$PROJECT_PATH' }
-"#
-            .to_string(),
-        )
-        .add_file(
-            "src/main.rs",
-            r#"
-#[test]
-fn test_binary_snapshot() {
-    insta::assert_binary_snapshot!("txt", b"test".to_vec());
-}
-"#
-            .to_string(),
-        )
-        .create_project();
-
-    let output = test_project
-        .cmd()
-        .args(["test", "--accept"])
-        .output()
-        .unwrap();
-
-    assert_success(&output);
-
-    test_project.update_file(
-        "src/main.rs",
-        r#"
-#[test]
-fn test_binary_snapshot() {
-    insta::assert_binary_snapshot!("json", b"test".to_vec());
-}
-"#
-        .to_string(),
-    );
-
-    let output = test_project.cmd().args(["test"]).output().unwrap();
-
-    assert_failure(&output);
-
-    assert_snapshot!(test_project.file_tree_diff(), @r"
-    --- Original file tree
-    +++ Updated file tree
-    @@ -1,4 +1,10 @@
-     
-    +  Cargo.lock
-       Cargo.toml
-       src
-         src/main.rs
-    +    src/snapshots
-    +      src/snapshots/test_binary_change_extension__binary_snapshot.snap
-    +      src/snapshots/test_binary_change_extension__binary_snapshot.snap.new
-    +      src/snapshots/test_binary_change_extension__binary_snapshot.snap.new.json
-    +      src/snapshots/test_binary_change_extension__binary_snapshot.snap.txt
-    ");
-
-    let output = test_project
-        .cmd()
-        .args(["test", "--accept"])
-        .output()
-        .unwrap();
-
-    assert_success(&output);
-
-    assert_snapshot!(test_project.file_tree_diff(), @r"
-    --- Original file tree
-    +++ Updated file tree
-    @@ -1,4 +1,8 @@
-     
-    +  Cargo.lock
-       Cargo.toml
-       src
-         src/main.rs
-    +    src/snapshots
-    +      src/snapshots/test_binary_change_extension__binary_snapshot.snap
-    +      src/snapshots/test_binary_change_extension__binary_snapshot.snap.json
-    ");
-}
-
-#[test]
-fn test_binary_pending_snapshot_removal() {
-    let test_project = TestFiles::new()
-        .add_file(
-            "Cargo.toml",
-            r#"
-[package]
-name = "test_binary_pending_snapshot_removal"
-version = "0.1.0"
-edition = "2021"
-
-[dependencies]
-insta = { path = '$PROJECT_PATH' }
-"#
-            .to_string(),
-        )
-        .add_file(
-            "src/main.rs",
-            r#"
-#[test]
-fn test_binary_snapshot() {
-    insta::assert_binary_snapshot!("txt", b"test".to_vec());
-}
-"#
-            .to_string(),
-        )
-        .create_project();
-
-    let output = test_project.cmd().args(["test"]).output().unwrap();
-
-    assert_failure(&output);
-
-    test_project.update_file("src/main.rs", "".to_string());
-
-    let output = test_project.cmd().args(["test"]).output().unwrap();
-
-    assert_success(&output);
-
-    assert_snapshot!(test_project.file_tree_diff(), @r"
-    --- Original file tree
-    +++ Updated file tree
-    @@ -1,4 +1,6 @@
-     
-    +  Cargo.lock
-       Cargo.toml
-       src
-         src/main.rs
-    +    src/snapshots
-    ");
-}
-
-#[test]
-fn test_change_text_to_binary() {
-    let test_project = TestFiles::new()
-        .add_file(
-            "Cargo.toml",
-            r#"
-[package]
-name = "test_change_text_to_binary"
-version = "0.1.0"
-edition = "2021"
-
-[dependencies]
-insta = { path = '$PROJECT_PATH' }
-"#
-            .to_string(),
-        )
-        .add_file(
-            "src/main.rs",
-            r#"
-#[test]
-fn test() {
-    insta::assert_snapshot!("test");
-}
-"#
-            .to_string(),
-        )
-        .create_project();
-
-    let output = test_project
-        .cmd()
-        .args(["test", "--accept"])
-        .output()
-        .unwrap();
-
-    assert_success(&output);
-    assert_snapshot!(test_project.file_tree_diff(), @r"
-    --- Original file tree
-    +++ Updated file tree
-    @@ -1,4 +1,7 @@
-     
-    +  Cargo.lock
-       Cargo.toml
-       src
-         src/main.rs
-    +    src/snapshots
-    +      src/snapshots/test_change_text_to_binary__test.snap
-    ");
-
-    test_project.update_file(
-        "src/main.rs",
-        r#"
-#[test]
-fn test() {
-    insta::assert_binary_snapshot!("txt", b"test".to_vec());
-}
-"#
-        .to_string(),
-    );
-
-    let output = test_project
-        .cmd()
-        .args(["test", "--accept"])
-        .output()
-        .unwrap();
-
-    assert_success(&output);
-    assert_snapshot!(test_project.file_tree_diff(), @r"
-    --- Original file tree
-    +++ Updated file tree
-    @@ -1,4 +1,8 @@
-     
-    +  Cargo.lock
-       Cargo.toml
-       src
-         src/main.rs
-    +    src/snapshots
-    +      src/snapshots/test_change_text_to_binary__test.snap
-    +      src/snapshots/test_change_text_to_binary__test.snap.txt
-    ");
-}
-
-#[test]
-fn test_change_binary_to_text() {
-    let test_project = TestFiles::new()
-        .add_file(
-            "Cargo.toml",
-            r#"
-[package]
-name = "test_change_binary_to_text"
-version = "0.1.0"
-edition = "2021"
-
-[dependencies]
-insta = { path = '$PROJECT_PATH' }
-"#
-            .to_string(),
-        )
-        .add_file(
-            "src/main.rs",
-            r#"
-#[test]
-fn test() {
-    insta::assert_binary_snapshot!("json", "some_name", b"{}".to_vec());
-}
-"#
-            .to_string(),
-        )
-        .create_project();
-
-    let output = test_project
-        .cmd()
-        .args(["test", "--accept"])
-        .output()
-        .unwrap();
-
-    assert_success(&output);
-    assert_snapshot!(test_project.file_tree_diff(), @r"
-    --- Original file tree
-    +++ Updated file tree
-    @@ -1,4 +1,8 @@
-     
-    +  Cargo.lock
-       Cargo.toml
-       src
-         src/main.rs
-    +    src/snapshots
-    +      src/snapshots/test_change_binary_to_text__some_name.snap
-    +      src/snapshots/test_change_binary_to_text__some_name.snap.json
-    ");
-
-    test_project.update_file(
-        "src/main.rs",
-        r#"
-#[test]
-fn test() {
-    insta::assert_snapshot!("some_name", "test");
-}
-"#
-        .to_string(),
-    );
-
-    let output = test_project
-        .cmd()
-        .args(["test", "--accept"])
-        .output()
-        .unwrap();
-
-    assert_success(&output);
-    assert_snapshot!(test_project.file_tree_diff(), @r"
-    --- Original file tree
-    +++ Updated file tree
-    @@ -1,4 +1,7 @@
-     
-    +  Cargo.lock
-       Cargo.toml
-       src
-         src/main.rs
-    +    src/snapshots
-    +      src/snapshots/test_change_binary_to_text__some_name.snap
-    ");
-=======
     let mut cargo_cmd = Command::new("cargo");
     TestProject::clean_env(&mut cargo_cmd);
     let output = cargo_cmd
@@ -1707,5 +1709,4 @@
         &moved_workspace,
         Some(("INSTA_WORKSPACE_ROOT", moved_workspace.to_str().unwrap())),
     ));
->>>>>>> 3df86855
 }