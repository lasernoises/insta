--- conflicted
+++ resolved
@@ -532,15 +532,9 @@
     }
 
     /// Snapshot contents _and_ metadata match another snapshot's.
-<<<<<<< HEAD
     pub fn matches_fully(&self, other: &Snapshot) -> Result<bool, Box<dyn Error>> {
-        Ok(self.matches(other)?
+        Ok(self.snapshot.matches_fully(&other.snapshot)
             && self.metadata.trim_for_persistence() == other.metadata.trim_for_persistence())
-=======
-    pub fn matches_fully(&self, other: &Snapshot) -> bool {
-        self.snapshot.matches_fully(&other.snapshot)
-            && self.metadata.trim_for_persistence() == other.metadata.trim_for_persistence()
->>>>>>> 59568b7e
     }
 
     /// The snapshot contents as a &str
@@ -575,15 +569,10 @@
         let ref_path = ref_file.unwrap_or(path);
 
         // check the reference file for contents.  Note that we always want to
-<<<<<<< HEAD
-        // compare snapshots that were trimmed to persistence here.
-        if let Ok(old) = fs::read_to_string(ref_path) {
-=======
         // compare snapshots that were trimmed to persistence here.  This is a
         // stricter check than even `matches_fully`, since it's comparing the
         // exact contents of the file.
-        if let Ok(old) = fs::read_to_string(ref_file.unwrap_or(path)) {
->>>>>>> 59568b7e
+        if let Ok(old) = fs::read_to_string(ref_path) {
             let persisted = match md.trim_for_persistence() {
                 Cow::Owned(trimmed) => Cow::Owned(self.serialize_snapshot(&trimmed)),
                 Cow::Borrowed(trimmed) => {
@@ -713,20 +702,19 @@
     }
 
     /// Returns the snapshot contents as string with surrounding whitespace removed.
-<<<<<<< HEAD
     pub fn as_str(&self) -> Option<&str> {
         match self {
-            SnapshotContents::String(content) => Some(trim_content_str(content)),
+            SnapshotContents::String(content) => {
+                let out = trim_content_str(content);
+                // Old inline snapshots have `---` at the start, so this strips that if
+                // it exists. Soon we can start printing a warning and then eventually
+                // remove it in the next version.
+                match out.strip_prefix("---\n") {
+                    Some(s) => s,
+                    None => out,
+                }
+            }
             _ => None,
-=======
-    pub fn as_str(&self) -> &str {
-        let out = self.0.trim_start_matches(['\r', '\n']).trim_end();
-        // Old inline snapshots have `---` at the start, so this strips that if
-        // it exists. Soon we can start printing a warning and then eventually
-        // remove it in the next version.
-        match out.strip_prefix("---\n") {
-            Some(s) => s,
-            None => out,
         }
     }
 
@@ -739,60 +727,29 @@
         self.as_str_exact() == other.as_str_exact()
     }
 
-    pub fn to_inline(&self, indentation: usize) -> String {
-        let contents = &self.0;
-        let mut out = String::new();
-
-        // We don't technically need to escape on newlines, but it reduces diffs
-        let is_escape = contents.contains(['\\', '"', '\n']);
-        // Escape the string if needed, with `r#`, using with 1 more `#` than
-        // the maximum number of existing contiguous `#`.
-        let delimiter = if is_escape {
-            let max_contiguous_hash = contents
-                .split(|c| c != '#')
-                .map(|group| group.len())
-                .max()
-                .unwrap_or(0);
-            out.push('r');
-            "#".repeat(max_contiguous_hash + 1)
-        } else {
-            "".to_string()
-        };
-
-        out.push_str(&delimiter);
-        out.push('"');
-
-        // if we have more than one line we want to change into the block
-        // representation mode
-        if contents.contains('\n') {
-            out.extend(
-                contents
-                    .lines()
-                    // newline needs to be at the start, since we don't want the end
-                    // finishing with a newline - the closing suffix should be on the same line
-                    .map(|l| {
-                        format!(
-                            "\n{:width$}{l}",
-                            "",
-                            width = if l.is_empty() { 0 } else { indentation },
-                            l = l
-                        )
-                    })
-                    // `lines` removes the final line ending - add back
-                    .chain(Some(format!("\n{:width$}", "", width = indentation))),
-            );
-        } else {
-            out.push_str(contents);
->>>>>>> 59568b7e
-        }
-    }
-
     pub fn to_inline(&self, indentation: usize) -> Option<String> {
         if let SnapshotContents::String(ref contents) = self {
             let mut out = String::new();
-            let is_escape = contents.contains(&['\n', '\\', '"'][..]);
-
-            out.push_str(if is_escape { "r###\"" } else { "\"" });
+
+            // We don't technically need to escape on newlines, but it reduces diffs
+            let is_escape = contents.contains(['\\', '"', '\n']);
+            // Escape the string if needed, with `r#`, using with 1 more `#` than
+            // the maximum number of existing contiguous `#`.
+            let delimiter = if is_escape {
+                let max_contiguous_hash = contents
+                    .split(|c| c != '#')
+                    .map(|group| group.len())
+                    .max()
+                    .unwrap_or(0);
+                out.push('r');
+                "#".repeat(max_contiguous_hash + 1)
+            } else {
+                "".to_string()
+            };
+
+            out.push_str(&delimiter);
+            out.push('"');
+
             // if we have more than one line we want to change into the block
             // representation mode
             if contents.contains('\n') {
@@ -816,14 +773,10 @@
                 out.push_str(contents);
             }
 
-<<<<<<< HEAD
-            out.push_str(if is_escape { "\"###" } else { "\"" });
-=======
-        out.push('"');
-        out.push_str(&delimiter);
->>>>>>> 59568b7e
-
-            Some(out)
+            out.push('"');
+            out.push_str(&delimiter);
+
+            out
         } else {
             None
         }
@@ -854,9 +807,7 @@
 }
 
 fn trim_content_str(content: &str) -> &str {
-    content
-        .trim_start_matches(|x| x == '\r' || x == '\n')
-        .trim_end()
+    content.trim_start_matches(['\r', '\n']).trim_end()
 }
 
 fn count_leading_spaces(value: &str) -> usize {
@@ -1002,35 +953,24 @@
 a
 b"[1..];
     assert_eq!(
-<<<<<<< HEAD
         SnapshotContents::String(t.to_string())
             .to_inline(0)
             .unwrap(),
-        "r###\"
-=======
-        SnapshotContents(t.to_string()).to_inline(0),
         r##"r#"
->>>>>>> 59568b7e
 a
 b
 "#"##
     );
 
     assert_eq!(
-<<<<<<< HEAD
-        SnapshotContents::String(t.to_string())
-            .to_inline(4)
-            .unwrap(),
-        "r###\"
-=======
-        SnapshotContents(
+        SnapshotContents::String(
             "a
 b"
             .to_string()
         )
-        .to_inline(4),
+        .to_inline(4)
+        .unwrap(),
         r##"r#"
->>>>>>> 59568b7e
     a
     b
     "#"##
@@ -1040,15 +980,10 @@
     a
     b"[1..];
     assert_eq!(
-<<<<<<< HEAD
         SnapshotContents::String(t.to_string())
             .to_inline(0)
             .unwrap(),
-        "r###\"
-=======
-        SnapshotContents(t.to_string()).to_inline(0),
         r##"r#"
->>>>>>> 59568b7e
     a
     b
 "#"##
@@ -1059,34 +994,24 @@
 
 b"[1..];
     assert_eq!(
-<<<<<<< HEAD
+        SnapshotContents::String(t.to_string())
+            .to_inline(4)
+            .unwrap(),
+        r##"r#"
+    a
+
+    b
+    "#"##
+    );
+
+    let t = &"
+    ab
+"[1..];
+    assert_eq!(
         SnapshotContents::String(t.to_string())
             .to_inline(0)
             .unwrap(),
-        "r###\"
-=======
-        SnapshotContents(t.to_string()).to_inline(4),
         r##"r#"
->>>>>>> 59568b7e
-    a
-
-    b
-    "#"##
-    );
-
-    let t = &"
-    ab
-"[1..];
-    assert_eq!(
-<<<<<<< HEAD
-        SnapshotContents::String(t.to_string())
-            .to_inline(0)
-            .unwrap(),
-        "r###\"
-=======
-        SnapshotContents(t.to_string()).to_inline(0),
-        r##"r#"
->>>>>>> 59568b7e
     ab
 "#"##
     );
