--- conflicted
+++ resolved
@@ -260,13 +260,8 @@
 
 impl<'a> SnapshotAssertionContext<'a> {
     fn prepare(
-<<<<<<< HEAD
         new_snapshot_value: &SnapshotValue<'a>,
-        manifest_dir: &'a str,
-=======
-        refval: ReferenceValue<'a>,
         workspace: &'a Path,
->>>>>>> 3df86855
         function_name: &'a str,
         module_path: &'a str,
         assertion_file: &'a str,
@@ -533,16 +528,8 @@
 
     /// This prints the information about the snapshot
     fn print_snapshot_info(&self, new_snapshot: &Snapshot) {
-<<<<<<< HEAD
-        let mut printer = SnapshotPrinter::new(
-            self.cargo_workspace.as_path(),
-            self.old_snapshot.as_ref(),
-            new_snapshot,
-        );
-=======
         let mut printer =
             SnapshotPrinter::new(self.workspace, self.old_snapshot.as_ref(), new_snapshot);
->>>>>>> 3df86855
         printer.set_line(Some(self.assertion_line));
         printer.set_snapshot_file(self.snapshot_file.as_deref());
         printer.set_title(Some("Snapshot Summary"));
@@ -704,14 +691,8 @@
 /// assertion with a panic if needed.
 #[allow(clippy::too_many_arguments)]
 pub fn assert_snapshot(
-<<<<<<< HEAD
     new_snapshot_value: SnapshotValue<'_>,
-    manifest_dir: &str,
-=======
-    refval: ReferenceValue,
-    new_snapshot_value: &str,
     workspace: &Path,
->>>>>>> 3df86855
     function_name: &str,
     module_path: &str,
     assertion_file: &str,
@@ -719,13 +700,8 @@
     expr: &str,
 ) -> Result<(), Box<dyn Error>> {
     let ctx = SnapshotAssertionContext::prepare(
-<<<<<<< HEAD
         &new_snapshot_value,
-        manifest_dir,
-=======
-        refval,
         workspace,
->>>>>>> 3df86855
         function_name,
         module_path,
         assertion_file,
@@ -767,11 +743,8 @@
         }
     };
 
-<<<<<<< HEAD
     let new_snapshot = ctx.new_snapshot(content, expr);
 
-=======
->>>>>>> 3df86855
     // memoize the snapshot file if requested, as part of potentially removing unreferenced snapshots
     if let Some(ref snapshot_file) = ctx.snapshot_file {
         memoize_snapshot_file(snapshot_file);
